--- conflicted
+++ resolved
@@ -181,41 +181,7 @@
     pdb.set_trace()
     return
 
-<<<<<<< HEAD
 def time_stuff():
     time.time()
-
-    
-=======
-def model_young_cluster_object(resolved=False):
-    multi = multiplicity.MultiplicityUnresolved()
-    imf_in = imf.Kroupa_2001(multiplicity=multi)
-    evo = evolution.MergedPisaEkstromParsec()
-    atm_func = atm.get_merged_atmosphere
-
-    log_age = 6.5
-    AKs = 1.0
-    distance = 8000.0
-    cluster_mass = 100.
-
-    if resolved:
-        cluster = ResolvedCluster(log_age, AKs, distance, cluster_mass, imf_in, evo, atm_func)
-    else:
-        cluster = UnresolvedCluster(log_age, AKs, distance, cluster_mass, imf_in, evo, atm_func)
-
-    # Plot the spectrum of the most massive star
-    idx = cluster.mass_all.argmax()
-    print 'Most massive star is {0:f} M_sun.'.format(cluster.mass_all[idx])
-    #bigstar = cluster.spec_list_trim[idx]
-    plt.figure(1)
-    plt.clf()
-    plt.plot(cluster.spec_list_trim[idx]._wavetable, cluster.spec_list_trim[idx]._fluxtable, 'k.')
-
-    # Plot an integrated spectrum of the whole cluster.
-    wave, flux = cluster.spec_trim._wavetable, cluster.spec_trim._fluxtable
-    plt.figure(2)
-    plt.clf()
-    plt.plot(wave, flux, 'k.')
-
     return
->>>>>>> b361afe7
+    