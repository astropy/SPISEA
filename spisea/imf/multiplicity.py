--- conflicted
+++ resolved
@@ -263,17 +263,11 @@
         log_a_std = log_a_std_func(np.log10(mass)) #sigma_log(a)
         if mass >= 2.9:
             log_a_std = log_a_std_func(np.log10(2.9)) #sigma_log(a)
-<<<<<<< HEAD
-        
-        log_semimajoraxis = np.random.normal(log_a_mean, log_a_std)
-        while 10**log_semimajoraxis > 2000: #AU
-=======
         if log_a_std < 0.1:
             log_a_std = 0.1
             
         log_semimajoraxis = np.random.normal(log_a_mean, log_a_std)
         while 10**log_semimajoraxis > 2000 or log_semimajoraxis < -2: #AU
->>>>>>> 79d7fc94
             log_semimajoraxis = np.random.normal(log_a_mean, log_a_std)
             
         return log_semimajoraxis
